--- conflicted
+++ resolved
@@ -10,13 +10,8 @@
      SequenceFlows, Properties, and starting event definitions.
   2. The Snapshot should be registered in the object implementing the
      ProcessRunner interface.
-<<<<<<< HEAD
   3. On Snapshot registration ProcessRunner loads all its initial events.
      Once ProcessRunner recieve the event with event definition ID
-=======
-  3. On Snapshot registration ProcessRunner loads all its initial events to
-     watch for. Once ProcessRunner receive the event with event definition ID
->>>>>>> 21cd5fda
 	 matched with registered initial process, it creates the Instance from the
 	 appropriate Snapshot and runs it.
 
@@ -57,9 +52,12 @@
 of initial events and links this list to the snapshot.
 
 Once an Event arrives at the ProcessRunner (which implements EventProducer
-interface), the Event is processed in the following steps:
-  - ProcessRunner checks the registered event definitions of the snapshot.
-    If an event definition is found in this list, a new instance is created
+interface), the Event is placed into events queue for processing.
+  - ProcessRunner checks the registered event definitions list and determines
+    if it is runtime event or start event. Runtime event has not-nil EventProcessor
+    registered for the event definition.
+    If registration hasn't registered EventProcessor, it starts a new Instance for
+    registered Snapshot and runs it.
 	and run with this Event.
   - ProcessRunner checks the registered runtime events list. If an event
     definition is found in this list, the Event is sent to the running instance
