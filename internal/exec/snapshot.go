--- conflicted
+++ resolved
@@ -14,19 +14,13 @@
 // Snapshot holds process'es snapshot ready to run.
 type Snapshot struct {
 	foundation.ID
+	foundation.ID
 
-<<<<<<< HEAD
 	ProcessId   string
 	ProcessName string
 	Nodes       map[string]flow.Node
 	Flows       map[string]*flow.SequenceFlow
 	Properties  []*data.Property
-=======
-	ProcessId  string
-	Nodes      map[string]flow.Node
-	Flows      map[string]*flow.SequenceFlow
-	Properties []*data.Property
->>>>>>> 9d3ed50b
 }
 
 // NewSnapshot creates a new snapshot from the Process p and returns its
@@ -43,20 +37,12 @@
 	}
 
 	s := Snapshot{
-<<<<<<< HEAD
 		ID:          *foundation.NewID(),
 		ProcessId:   p.Id(),
 		ProcessName: p.Name(),
 		Nodes:       map[string]flow.Node{},
 		Flows:       map[string]*flow.SequenceFlow{},
 		Properties:  p.Properties(),
-=======
-		ID:         *foundation.NewID(),
-		ProcessId:  p.Id(),
-		Nodes:      map[string]flow.Node{},
-		Flows:      map[string]*flow.SequenceFlow{},
-		Properties: p.Properties(),
->>>>>>> 9d3ed50b
 	}
 
 	return createSnapshot(&s, p)
